--- conflicted
+++ resolved
@@ -1,153 +1,143 @@
-<project xmlns="http://maven.apache.org/POM/4.0.0" xmlns:xsi="http://www.w3.org/2001/XMLSchema-instance" xsi:schemaLocation="http://maven.apache.org/POM/4.0.0 http://maven.apache.org/xsd/maven-4.0.0.xsd">
-	<modelVersion>4.0.0</modelVersion>
-
-	<parent>
-		<groupId>gov.nist.secauto</groupId>
-		<artifactId>oss-parent</artifactId>
-<<<<<<< HEAD
-		<version>6-SNAPSHOT</version>
-=======
-		<version>5</version>
->>>>>>> c4dc15f7
-	</parent>
-
-	<artifactId>assembly-swid-generator</artifactId>
-	<version>0.0.5-SNAPSHOT</version>
-	<packaging>jar</packaging>
-
-	<name>SWID Tag Generation Extension for the Maven Assembly Plugin</name>
-	<description>This project is a ContainerDescriptorHandler that generates an ISO/IEC 19770-2:2015 SWID tag within a Maven assembly plugin execution.</description>
-
-    <url>https://github.com/usnistgov/assembly-swid-generator</url>
-
-    <issueManagement>
-        <url>https://github.com/usnistgov/assembly-swid-generator/issues</url>
-        <system>GitHub Issues</system>
-    </issueManagement>
-
-    <scm>
-        <url>https://github.com/usnistgov/assembly-swid-generator</url>
-        <connection>scm:git:https://github.com/usnistgov/assembly-swid-generator.git</connection>
-        <developerConnection>scm:git:https://github.com/usnistgov/assembly-swid-generator.git</developerConnection>
-      <tag>HEAD</tag>
-  </scm>
-
-    <distributionManagement>
-        <site>
-            <id>my.git.server</id>
-            <url>scm:git:https://github.com/usnistgov/assembly-swid-generator.git</url>
-        </site>
-    </distributionManagement>
-
-	<developers>
-		<developer>
-			<id>david.waltermire@nist.gov</id>
-			<name>David Waltermire</name>
-			<email>david.waltermire@nist.gov</email>
-			<organization>National Institute of Standards and Technology</organization>
-			<roles>
-				<role>designer</role>
-				<role>developer</role>
-			</roles>
-		</developer>
-	</developers>
-
-	<dependencies>
-		<dependency>
-			<groupId>gov.nist.secauto</groupId>
-			<artifactId>swid-builder</artifactId>
-<<<<<<< HEAD
-			<version>0.0.3-SNAPSHOT</version>
-=======
-			<version>0.0.2</version>
->>>>>>> c4dc15f7
-		</dependency>
-		<dependency>
-			<groupId>org.apache.maven</groupId>
-			<artifactId>maven-plugin-api</artifactId>
-			<version>2.0</version>
-		</dependency>
-		<dependency>
-			<groupId>org.apache.maven.plugin-tools</groupId>
-			<artifactId>maven-plugin-annotations</artifactId>
-			<version>3.2</version>
-			<scope>provided</scope>
-		</dependency>
-		<dependency>
-			<groupId>org.apache.maven.plugins</groupId>
-			<artifactId>maven-assembly-plugin</artifactId>
-			<version>2.6</version>
-		</dependency>
-		<dependency>
-			<groupId>org.codehaus.plexus</groupId>
-			<artifactId>plexus-utils</artifactId>
-			<version>3.0.8</version>
-		</dependency>
-		<dependency>
-			<groupId>org.codehaus.plexus</groupId>
-			<artifactId>plexus-component-annotations</artifactId>
-			<version>1.6</version>
-		</dependency>
-		<dependency>
-			<groupId>org.jdom</groupId>
-			<artifactId>jdom2</artifactId>
-			<version>2.0.6</version>
-		</dependency>
-		<dependency>
-			<groupId>javax.validation</groupId>
-			<artifactId>validation-api</artifactId>
-			<version>1.1.0.Final</version>
-		</dependency>
-		<dependency>
-			<groupId>com.fasterxml.jackson.dataformat</groupId>
-			<artifactId>jackson-dataformat-cbor</artifactId>
-			<version>2.8.3</version>
-		</dependency>
-		<dependency>
-			<groupId>junit</groupId>
-			<artifactId>junit</artifactId>
-			<scope>test</scope>
-		</dependency>
-	</dependencies>
-
-
-	<build>
-		<plugins>
-
-			<!-- <plugin> <groupId>org.apache.maven.plugins</groupId> <artifactId>maven-plugin-plugin</artifactId> 
-				<version>3.4</version> <configuration> <goalPrefix>assembly-swid-generator</goalPrefix> 
-				<skipErrorNoDescriptorsFound>true</skipErrorNoDescriptorsFound> </configuration> 
-				<executions> <execution> <id>mojo-descriptor</id> <goals> <goal>descriptor</goal> 
-				</goals> </execution> <execution> <id>help-goal</id> <goals> <goal>helpmojo</goal> 
-				</goals> </execution> </executions> </plugin> -->
-			<plugin>
-				<groupId>org.codehaus.plexus</groupId>
-				<artifactId>plexus-component-metadata</artifactId>
-				<version>1.7</version>
-				<executions>
-					<execution>
-						<id>default-generate-metadata</id>
-						<goals>
-							<goal>generate-metadata</goal>
-						</goals>
-					</execution>
-					<execution>
-						<id>default-generate-test-metadata</id>
-						<goals>
-							<goal>generate-test-metadata</goal>
-						</goals>
-					</execution>
-				</executions>
-			</plugin>
-			<plugin>
-				<groupId>org.apache.maven.plugins</groupId>
-				<artifactId>maven-release-plugin</artifactId>
-				<!-- <configuration> -->
-				<!-- <username>${local_svn_user}</username> -->
-				<!-- <tagBase>https://${svn_host}/external1/NVD/${project.artifactId}/tags</tagBase> -->
-				<!-- </configuration> -->
-
-			</plugin>
-		</plugins>
-	</build>
-</project>
+<project xmlns="http://maven.apache.org/POM/4.0.0" xmlns:xsi="http://www.w3.org/2001/XMLSchema-instance" xsi:schemaLocation="http://maven.apache.org/POM/4.0.0 http://maven.apache.org/xsd/maven-4.0.0.xsd">
+	<modelVersion>4.0.0</modelVersion>
+
+	<parent>
+		<groupId>gov.nist.secauto</groupId>
+		<artifactId>oss-parent</artifactId>
+		<version>6-SNAPSHOT</version>
+	</parent>
+
+	<artifactId>assembly-swid-generator</artifactId>
+	<version>0.0.5-SNAPSHOT</version>
+	<packaging>jar</packaging>
+
+	<name>SWID Tag Generation Extension for the Maven Assembly Plugin</name>
+	<description>This project is a ContainerDescriptorHandler that generates an ISO/IEC 19770-2:2015 SWID tag within a Maven assembly plugin execution.</description>
+
+    <url>https://github.com/usnistgov/assembly-swid-generator</url>
+
+    <issueManagement>
+        <url>https://github.com/usnistgov/assembly-swid-generator/issues</url>
+        <system>GitHub Issues</system>
+    </issueManagement>
+
+    <scm>
+        <url>https://github.com/usnistgov/assembly-swid-generator</url>
+        <connection>scm:git:https://github.com/usnistgov/assembly-swid-generator.git</connection>
+        <developerConnection>scm:git:https://github.com/usnistgov/assembly-swid-generator.git</developerConnection>
+
+    <distributionManagement>
+        <site>
+            <id>my.git.server</id>
+            <url>scm:git:https://github.com/usnistgov/assembly-swid-generator.git</url>
+        </site>
+    </distributionManagement>
+
+	<developers>
+		<developer>
+			<id>david.waltermire@nist.gov</id>
+			<name>David Waltermire</name>
+			<email>david.waltermire@nist.gov</email>
+			<organization>National Institute of Standards and Technology</organization>
+			<roles>
+				<role>designer</role>
+				<role>developer</role>
+			</roles>
+		</developer>
+	</developers>
+
+	<dependencies>
+		<dependency>
+			<groupId>gov.nist.secauto</groupId>
+			<artifactId>swid-builder</artifactId>
+			<version>0.0.3-SNAPSHOT</version>
+		</dependency>
+		<dependency>
+			<groupId>org.apache.maven</groupId>
+			<artifactId>maven-plugin-api</artifactId>
+			<version>2.0</version>
+		</dependency>
+		<dependency>
+			<groupId>org.apache.maven.plugin-tools</groupId>
+			<artifactId>maven-plugin-annotations</artifactId>
+			<version>3.2</version>
+			<scope>provided</scope>
+		</dependency>
+		<dependency>
+			<groupId>org.apache.maven.plugins</groupId>
+			<artifactId>maven-assembly-plugin</artifactId>
+			<version>2.6</version>
+		</dependency>
+		<dependency>
+			<groupId>org.codehaus.plexus</groupId>
+			<artifactId>plexus-utils</artifactId>
+			<version>3.0.8</version>
+		</dependency>
+		<dependency>
+			<groupId>org.codehaus.plexus</groupId>
+			<artifactId>plexus-component-annotations</artifactId>
+			<version>1.6</version>
+		</dependency>
+		<dependency>
+			<groupId>org.jdom</groupId>
+			<artifactId>jdom2</artifactId>
+			<version>2.0.6</version>
+		</dependency>
+		<dependency>
+			<groupId>javax.validation</groupId>
+			<artifactId>validation-api</artifactId>
+			<version>1.1.0.Final</version>
+		</dependency>
+		<dependency>
+			<groupId>com.fasterxml.jackson.dataformat</groupId>
+			<artifactId>jackson-dataformat-cbor</artifactId>
+			<version>2.8.3</version>
+		</dependency>
+		<dependency>
+			<groupId>junit</groupId>
+			<artifactId>junit</artifactId>
+			<scope>test</scope>
+		</dependency>
+	</dependencies>
+
+
+	<build>
+		<plugins>
+
+			<!-- <plugin> <groupId>org.apache.maven.plugins</groupId> <artifactId>maven-plugin-plugin</artifactId> 
+				<version>3.4</version> <configuration> <goalPrefix>assembly-swid-generator</goalPrefix> 
+				<skipErrorNoDescriptorsFound>true</skipErrorNoDescriptorsFound> </configuration> 
+				<executions> <execution> <id>mojo-descriptor</id> <goals> <goal>descriptor</goal> 
+				</goals> </execution> <execution> <id>help-goal</id> <goals> <goal>helpmojo</goal> 
+				</goals> </execution> </executions> </plugin> -->
+			<plugin>
+				<groupId>org.codehaus.plexus</groupId>
+				<artifactId>plexus-component-metadata</artifactId>
+				<version>1.7</version>
+				<executions>
+					<execution>
+						<id>default-generate-metadata</id>
+						<goals>
+							<goal>generate-metadata</goal>
+						</goals>
+					</execution>
+					<execution>
+						<id>default-generate-test-metadata</id>
+						<goals>
+							<goal>generate-test-metadata</goal>
+						</goals>
+					</execution>
+				</executions>
+			</plugin>
+			<plugin>
+				<groupId>org.apache.maven.plugins</groupId>
+				<artifactId>maven-release-plugin</artifactId>
+				<!-- <configuration> -->
+				<!-- <username>${local_svn_user}</username> -->
+				<!-- <tagBase>https://${svn_host}/external1/NVD/${project.artifactId}/tags</tagBase> -->
+				<!-- </configuration> -->
+
+			</plugin>
+		</plugins>
+	</build>
+</project>