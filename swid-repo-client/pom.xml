--- conflicted
+++ resolved
@@ -106,11 +106,7 @@
 					<dependency>
 						<groupId>gov.nist.secauto.swid</groupId>
 						<artifactId>swid-maven-plugin</artifactId>
-<<<<<<< HEAD
-						<version>0.6.1</version>
-=======
 						<version>${project.version}</version>
->>>>>>> 53c69168
 					</dependency>
 				</dependencies>
 				<executions>
